# Assumes that conda, pip and build-essentials are installed
---
name: gpuocean
channels:
- conda-forge

# If you update this list, please also update gpu_ocean/requirements.txt
dependencies:
- python=3.7
- conda-build
- ipykernel
- numpy
- matplotlib=3.3.3
- netcdf4
- pytest
- xmlrunner
- scipy
- pandas
- pytables
- nbdime
- mpi4py
- openssl
- requests
- pip
- pyproj
- pytools
- ffmpeg
- seawater
- gitpython
- scikit-image
<<<<<<< HEAD
=======
- scipy
>>>>>>> e804043d
# Activate environment and install the following packages using pip:
# $ conda activate gpuocean
# $ pip3 install --trusted-host files.pythonhosted.org --no-deps -U pycuda
# on Windows: make sure your visual studio c++ compiler is available in PATH
# PATH should have something like C:\Program Files (x86)\Microsoft Visual Studio 14.0\VC\bin\<|MERGE_RESOLUTION|>--- conflicted
+++ resolved
@@ -28,10 +28,7 @@
 - seawater
 - gitpython
 - scikit-image
-<<<<<<< HEAD
-=======
 - scipy
->>>>>>> e804043d
 # Activate environment and install the following packages using pip:
 # $ conda activate gpuocean
 # $ pip3 install --trusted-host files.pythonhosted.org --no-deps -U pycuda
