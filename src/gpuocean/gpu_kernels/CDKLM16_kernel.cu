/*
This software is part of GPU Ocean. 

Copyright (C) 2018 - 2023 SINTEF Digital
Copyright (C) 2018 - 2023 Norwegian Meteorological Institute

This CUDA kernel implements the CDKLM numerical scheme
for the shallow water equations, described in
A. Chertock, M. Dudzinski, A. Kurganov & M. Lukacova-Medvidova
Well-Balanced Schemes for the Shallow Water Equations with Coriolis Forces,
Numerische Mathematik, 138:939–973, 2017

This program is free software: you can redistribute it and/or modify
it under the terms of the GNU General Public License as published by
the Free Software Foundation, either version 3 of the License, or
(at your option) any later version.

This program is distributed in the hope that it will be useful,
but WITHOUT ANY WARRANTY; without even the implied warranty of
MERCHANTABILITY or FITNESS FOR A PARTICULAR PURPOSE.  See the
GNU General Public License for more details.

You should have received a copy of the GNU General Public License
along with this program.  If not, see <http://www.gnu.org/licenses/>.
*/

#include "common.cu"
#include "external_forcing.cu"

texture<float, cudaTextureType2D> angle_tex;
texture<float, cudaTextureType2D> coriolis_f_tex;


//WARNING: Must match max_dt.cu and initBm_kernel.cu
//WARNING: This is error prone - as comparison with floating point numbers is not accurate
#define CDKLM_DRY_FLAG 1.0e-30f
#define CDKLM_DRY_EPS 1.0e-3f



/**
  * Returns the coriolis parameter f from the coriolis texture. 
  * @param i Cell number along x-axis, starting from (0, 0) corresponding to first cell in domain after global ghost cells
  * @param j Cell number along y-axis
  * The texture is assumed to also cover the ghost cells (same shape/extent as eta)
  */
__device__
inline float coriolisF(const int i, const int j) {
    //nx+4 to account for ghost cells
    //+0.5f to go to center of texel
    const float s = (i+0.5f) / (NX+4.0f); 
    const float t = (j+0.5f) / (NY+4.0f);
    //FIXME: Should implement so that subsampling does not get border issues, see
    //https://docs.nvidia.com/cuda/cuda-c-programming-guide/index.html#table-lookup
    return tex2D(coriolis_f_tex, s, t);
}



/**
  * Decompose the north vector to x and y coordinates
  * @param i Cell number along x-axis, starting from (0, 0) corresponding to first cell in domain after global ghost cells
  * @param j Cell number along y-axis
  */
__device__
inline float2 getNorth(const int i, const int j) {
    //nx+4 to account for ghost cells
    //+0.5f to go to center of texel
    const float s = (i+0.5f) / (NX+4.0f);
    const float t = (j+0.5f) / (NY+4.0f);
    const float angle = tex2D(angle_tex, s, t);
    //FIXME: Should implement so that subsampling does not get border issues, see
    //https://docs.nvidia.com/cuda/cuda-c-programming-guide/index.html#table-lookup
    return make_float2(sinf(angle), cosf(angle));
}

<<<<<<< HEAD

/**
  * Sample the textures in the context
  * (the initialising Array-object is not stored,
  * such that a work around is needed)
  * NB! Inaccuracies along the boundary are inherited! 
  *
  * tex_code:
  * 0 - angle_tex
  * 1 - coriolis_f_tex
  * 2 - windstress_X_current (NOTE: not original wind, but stress!)
  * 3 - windstress_Y_current (NOTE: not original wind, but stress!)
  */
extern "C"{
__global__ void get_texture(float* tex_ptr_, const int tex_code)
{   

    int row = blockIdx.x * blockDim.x + threadIdx.x;
    int col = blockIdx.y * blockDim.y + threadIdx.y;

    if(row < NX+4 && col < NY+4)
    {
        int index = col * (NX+4) + row;
        float* const tex_row = (float*) ((char*) tex_ptr_);
        const float s = (row + 0.5f) / (NX+4.0f); // +0.5 to get values at cell centers
        const float t = (col + 0.5f) / (NY+4.0f); // +0.5 to get values at cell centers
        if (tex_code==0){
            tex_row[index] = tex2D(angle_tex, s, t);
        }
        else if (tex_code==1){
            tex_row[index] = tex2D(coriolis_f_tex, s, t);
        }
        else if (tex_code==2){
            tex_row[index] = tex2D(windstress_X_current, s, t);
        }
        else if (tex_code==3){
            tex_row[index] = tex2D(windstress_Y_current, s, t);
        }
    }

}
}

/**
  * Sample the textures in the context (see `"get_texture" above)
  *
  * x0 - left coordinate in [0,1] horizontal-direction
  * x1 - right coordinate in [0,1] horizontal-direction
  * y0 - bottom coordinate in [0,1] vertical-direction
  * y1 - top coordinate in [0,1] vertical-direction
  *
  * x0, x1, y0, y1 are interpreted as cell centers
  */

extern "C"{
    __global__ void sample_texture(float* tex_ptr_, const int tex_code, 
                                    const float x0, const float x1, const float y0, const float y1,
                                    const int Nx, const int Ny)
    {   
        int row = blockIdx.x * blockDim.x + threadIdx.x;
        int col = blockIdx.y * blockDim.y + threadIdx.y;
    
        if(row < Nx && col < Ny)
        {
            int index = col * Nx + row;
            float* const tex_row = (float*) ((char*) tex_ptr_);
            const float s = x0 + row * (x1-x0)/(Nx-1); // since x0 and x1 are cell centers, follows correction (Nx-1)
            const float t = y0 + col * (y1-y0)/(Ny-1);
            if (tex_code==0){
                tex_row[index] = tex2D(angle_tex, s, t);
            }
            else if (tex_code==1){
                tex_row[index] = tex2D(coriolis_f_tex, s, t);
            }
            else if (tex_code==2){
                tex_row[index] = tex2D(windstress_X_current, s, t);
            }
            else if (tex_code==3){
                tex_row[index] = tex2D(windstress_Y_current, s, t);
            }
        }
    
    }
}


__device__ float3 CDKLM16_F_func(const float3 Q) {
=======
// Q =[eta, u, v]
__device__ float3 CDKLM16_F_func(const float3 Q, const float H) {
>>>>>>> 412ff88d
    float3 F;
    const float h = Q.x + H;

    F.x = h*Q.y;                        //h*u
    F.y = h*Q.y*Q.y + 0.5f*GRAV*h*h;   //h*u*u + 0.5f*g*h*h;
    F.z = h*Q.y*Q.z;                    //h*u*v;

    return F;
}







/**
  * Note that the input vectors are (eta, u, v), thus not the regular
  * (h, hu, hv). 
  * Note also that u and v are desingularized from the start.
  */
__device__ float3 CDKLM16_flux(const float3 Qm, const float3 Qp, const float H_face) {
    
    const float hp = Qp.x + H_face;
    const float hm = Qm.x + H_face;

    // Contribution from plus cell
    float3 Fp = make_float3(0.0f, 0.0f, 0.0f);
    float up = 0.0f;
    float cp = 0.0f;
    
    if (hp > KPSIMULATOR_DEPTH_CUTOFF) {
        Fp = CDKLM16_F_func(Qp, H_face);
        up = Qp.y;         // u
        cp = sqrtf(GRAV*hp); // sqrt(GRAV*h)
    }

    // Contribution from minus cell
    float3 Fm = make_float3(0.0f, 0.0f, 0.0f);
    float um = 0.0f;
    float cm = 0.0f;

    if (hm > KPSIMULATOR_DEPTH_CUTOFF) {
        Fm = CDKLM16_F_func(Qm, H_face);
        um = Qm.y;         // u
        cm = sqrtf(GRAV*hm); // sqrt(GRAV*h)
    }
    
    const float am = min(min(um-cm, up-cp), 0.0f); // largest negative wave speed
    const float ap = max(max(um+cm, up+cp), 0.0f); // largest positive wave speed

    // If symmetric Rieman fan, return zero flux
    if ( fabsf(ap - am) < KPSIMULATOR_FLUX_SLOPE_EPS ) {
        return make_float3(0.0f, 0.0f, 0.0f);
    }
    
    float3 F;
  
    // Q = [eta, u, v]
    // F = [hu, h*u*u + 0.5*g*h*h, h*u*v]
    F.x = ((ap*Fm.x - am*Fp.x) + ap*am*(Qp.x-Qm.x))/(ap-am);
    F.y = ((ap*Fm.y - am*Fp.y) + ap*am*(Fp.x-Fm.x))/(ap-am);

    // Balance the contribution between standard upwind and central upwind fluxes    
    F.z = (Qm.y > - Qp.y) ? FLUX_BALANCER*Fm.z : FLUX_BALANCER*Fp.z;
    F.z += (1.0f - FLUX_BALANCER)*(((ap*Fm.z - am*Fp.z) + ap*am*(hp*Qp.z - hm*Qm.z))/(ap-am));

    return F;
}



/**
  * Adjusting the slope of K_x, found in Qx[3], to avoid negative values for h on the faces,
  * in the case of dry cells
  */
__device__
void adjustSlopes_x(const int bx, const int by, 
                    float R[3][block_height+4][block_width+4],
                    float Qx[3][block_height+2][block_width+2], // used as if Qx[3][block_height][block_width + 2]
                    float Hi[block_height+3][block_width+3],
                    const int& bc_east_, const int& bc_west_) {
    
    // Need K_x (Qx[2]), coriolis parameter (f, beta), eta (R[0]), v (R[2]), H (Hi), g, dx

    
    const int j = threadIdx.y; // values in Qx
    const int l = j + 2; // values in R
    const int H_j = j + 1; // values in Hi
    
    for (int i=threadIdx.x; i<block_width+2; i+=blockDim.x) {
        // i referes to values in Qx
        const int k = i + 1; // values in R
        const int H_i = i; // values in Hi

        // Reconstruct h at east and west faces
        const float eta = R[0][l][k];
        
        float v   = R[2][l][k];
        // Fix west boundary for reconstruction of eta (corresponding to Kx)
        if ((bc_west_ == 1) && (bx + k < 2    )) { v = -v; }
        // Fix east boundary for reconstruction of eta (corresponding to Kx)
        if ((bc_east_ == 1) && (bx + k > NX+2)) { v = -v; }
        
        // Coriolis in this cell
        const float coriolis_f = coriolisF(bx+k, by+l);
        
        const float dxfv = DX*coriolis_f*v;
        
        const float H_west = 0.5f*(Hi[H_j][H_i  ] + Hi[H_j+1][H_i  ]);
        const float H_east = 0.5f*(Hi[H_j][H_i+1] + Hi[H_j+1][H_i+1]);
        
        const float h_west = eta + H_west - (Qx[2][j][i] + dxfv)/(2.0f*GRAV);
        const float h_east = eta + H_east + (Qx[2][j][i] + dxfv)/(2.0f*GRAV);
        
        // Adjust if negative water level
        Qx[2][j][i] = (h_west > 0) ? Qx[2][j][i] : -dxfv + 2.0f*GRAV*(eta + H_west);
        Qx[2][j][i] = (h_east > 0) ? Qx[2][j][i] : -dxfv - 2.0f*GRAV*(eta + H_east);
    }
}


/**
  * Adjusting the slope of L_y, found in Qx[3], to avoid negative values for h on the faces,
  * in the case of dry cells
  */
__device__
void adjustSlopes_y(const int bx, const int by, 
                    float R[3][block_height+4][block_width+4],
                    float Qx[3][block_height+2][block_width+2], // used as if Qx[3][block_height+2][block_width]
                    float Hi[block_height+3][block_width+3],
                    const int& bc_north_, const int& bc_south_) {
    
    // Need K_x (Qx[2]), coriolis parameter (f, beta), eta (R[0]), v (R[2]), H (Hi), g, dx

    
    const int i = threadIdx.x; // values in Qx
    const int k = i + 2; // values in R
    const int H_i = i + 1; // values in Hi
    
    for (int j=threadIdx.y; j<block_height+2; j+=blockDim.y) {
        // i referes to values in Qx
        const int l = j + 1; // values in R
        const int H_j = j; // values in Hi

        // Reconstruct h at east and west faces
        const float eta = R[0][l][k];
        
        float u   = R[1][l][k];
        // Fix south boundary for reconstruction of eta (corresponding to Ly)
        if ((bc_south_ == 1) && (by + l < 2    )) { u = -u; }
        // Fix north boundary for reconstruction of eta (corresponding to Ly)
        if ((bc_north_ == 1) && (by + l > NY+2)) { u = -u; }
        
        // Coriolis in this cell
        const float coriolis_f = coriolisF(bx+k, by+l);

        const float dyfu = DY*coriolis_f*u;
        
        const float H_south = 0.5f*(Hi[H_j  ][H_i] + Hi[H_j  ][H_i+1]);
        const float H_north = 0.5f*(Hi[H_j+1][H_i] + Hi[H_j+1][H_i+1]);
        
        const float h_south = eta + H_south - (Qx[2][j][i] - dyfu)/(2.0f*GRAV);
        const float h_north = eta + H_north + (Qx[2][j][i] - dyfu)/(2.0f*GRAV);
        
        // Adjust if negative water level
        Qx[2][j][i] = (h_south > 0) ? Qx[2][j][i] : dyfu + 2.0f*GRAV*(eta + H_south);
        Qx[2][j][i] = (h_north > 0) ? Qx[2][j][i] : dyfu - 2.0f*GRAV*(eta + H_north);
    }
}




__device__
float3 computeFFaceFlux(const int i, const int j, const int bx,
                float R[3][block_height+4][block_width+4],
                float Qx[3][block_height+2][block_width+2],
                float Hi[block_height+3][block_width+3],
                const float coriolis_fm, const float coriolis_fp, 
                const int& bc_east_, const int& bc_west_,
                const float2 north) {
    const int l = j + 2; //Skip ghost cells (be consistent with reconstruction offsets)
    const int k = i + 1;

    // Skip ghost cells in the Hi buffer
    const int H_i = i+1;
    const int H_j = j+1;
    
    // (u, v) reconstructed at a cell interface from the right (p) and left (m)
    // Variables to reconstruct h from u, v, K, L
    const float eta_bar_p = R[0][l][k+1];
    const float eta_bar_m = R[0][l][k  ];
    const float up = R[1][l][k+1];
    const float um = R[1][l][k  ];
    float vp = R[2][l][k+1];
    float vm = R[2][l][k  ];

    // Check if all dry: if so return zero flux
    if (eta_bar_m == CDKLM_DRY_FLAG && eta_bar_p == CDKLM_DRY_FLAG) {
        return make_float3(0.0f, 0.0f, 0.0f);
    }

    const float2 Rp = make_float2(up - 0.5f*Qx[0][j][i+1], vp - 0.5f*Qx[1][j][i+1]);
    const float2 Rm = make_float2(um + 0.5f*Qx[0][j][i  ], vm + 0.5f*Qx[1][j][i  ]);

    // H is RHx on the given face!
    const float H_face = 0.5f*( Hi[H_j][H_i] + Hi[H_j+1][H_i] );

    // Qx[2] is really dx*Kx
    const float Kx_p = Qx[2][j][i+1];
    const float Kx_m = Qx[2][j][i  ];
    
    // Fix west boundary for reconstruction of eta (corresponding to Kx)
    if ((bc_west_ == 1) && (bx + i + 2 == 2    )) { vm = -vm; }
    // Fix east boundary for reconstruction of eta (corresponding to Kx)
    if ((bc_east_ == 1) && (bx + i + 2 == NX+2)) { vp = -vp; }
    
    //Reconstruct momentum along north
    const float vp_north = up*north.x + vp*north.y;
    const float vm_north = um*north.x + vm*north.y;
    
    // Reconstruct eta
    const float etap = fmaxf(-H_face, eta_bar_p - (Kx_p + DX*coriolis_fp*vp_north)/(2.0f*GRAV));
    const float etam = fmaxf(-H_face, eta_bar_m + (Kx_m + DX*coriolis_fm*vm_north)/(2.0f*GRAV));

    
    // Our flux variables Q=(eta, u, v)
    const float3 Qp = make_float3(etap, Rp.x, Rp.y);
    const float3 Qm = make_float3(etam, Rm.x, Rm.y);

    // Check if wet-dry face: if so balance potential energy of water level
    
    // NOTE: 0-fluxes over wet-dry faces, lead to non-physical waves
    // Hence, we want to control the flux-difference in one way or another
    // (Wall boundary would be desirable, but are inaccessible)
    // The chosen method simply balances the potential-energy flux contribution that acts wet -> dry, by:
    //    F (dry -> wet) = 1/2 g h(wet)^2
    // such that this conserves lakes at rest within numerical precison,
    // but actually ignores wave speeds and simply assumes a symmetric Riemann-fan. 
    // [There are actually now physical values defined on dry cells 
    // and alternative approaches lead to new issues. 
    // One such alternative would be to set "artificial" values on dry cells, e.g.,
    //    Qm = make_float3(hp, 0.0f, 0.0f); 
    // what also conserves lakes at rest but behaves criticial in presence of waves]
    if (eta_bar_m == CDKLM_DRY_FLAG && eta_bar_p != CDKLM_DRY_FLAG) {
        return make_float3(0.0f, 0.5f*GRAV*(Qp.x+H_face)*(Qp.x+H_face), 0.0f);
    }

    if (eta_bar_m != CDKLM_DRY_FLAG && eta_bar_p == CDKLM_DRY_FLAG){
        return make_float3(0.0f, 0.5f*GRAV*(Qm.x+H_face)*(Qm.x+H_face), 0.0f);
    }

    // Computed flux
    return CDKLM16_flux(Qm, Qp, H_face);
}




__device__
float3 computeGFaceFlux(const int i, const int j, const int by,
                float R[3][block_height+4][block_width+4],
                float Qy[3][block_height+2][block_width+2],
                float Hi[block_height+3][block_width+3],
                const float coriolis_fm, const float coriolis_fp, 
                const int& bc_north_, const int& bc_south_,
                const float2 east) {
    const int l = j + 1;
    const int k = i + 2; //Skip ghost cells
    
    // Skip ghost cells in the Hi buffer
    const int H_i = i+1;
    const int H_j = j+1;
    
    // Q at interface from the right and left
    // Variables to reconstruct h from u, v, K, L
    const float eta_bar_p = R[0][l+1][k];
    const float eta_bar_m = R[0][l  ][k];
    float up = R[1][l+1][k];
    float um = R[1][l  ][k];
    const float vp = R[2][l+1][k];
    const float vm = R[2][l  ][k];

    // Check if all dry: if so return zero flux
    if (eta_bar_m == CDKLM_DRY_FLAG && eta_bar_p == CDKLM_DRY_FLAG) {
        return make_float3(0.0f, 0.0f, 0.0f);
    }
    
    const float2 Rp = make_float2(up - 0.5f*Qy[0][j+1][i], vp - 0.5f*Qy[1][j+1][i]);
    const float2 Rm = make_float2(um + 0.5f*Qy[0][j  ][i], vm + 0.5f*Qy[1][j  ][i]);

    // H is RHx on the given face!
    const float H_face = 0.5f*( Hi[H_j][H_i] + Hi[H_j][H_i+1] );

    // Qy[2] is really dy*Ly
    const float Ly_p = Qy[2][j+1][i];
    const float Ly_m = Qy[2][j  ][i];

    // Fix south boundary for reconstruction of eta (corresponding to Ly)
    if ((bc_south_ == 1) && (by + j + 2 == 2    )) { um = -um; }
    // Fix north boundary for reconstruction of eta (corresponding to Ly)
    if ((bc_north_ == 1) && (by + j + 2 == NY+2)) { up = -up; }
    
    // Reconstruct momentum along east
    const float up_east = up*east.x + vp*east.y;
    const float um_east = um*east.x + vm*east.y;
    
    // Reconstruct eta
    const float etap = fmaxf(-H_face, eta_bar_p - ( Ly_p - DY*coriolis_fp*up_east)/(2.0f*GRAV));
    const float etam = fmaxf(-H_face, eta_bar_m + ( Ly_m - DY*coriolis_fm*um_east)/(2.0f*GRAV));

    // Our flux variables Q=(h, v, u)
    // Note that we swap u and v
    const float3 Qp = make_float3(etap, Rp.y, Rp.x);
    const float3 Qm = make_float3(etam, Rm.y, Rm.x);

    // Check if wet-dry face: if so balance potential energy of water level'
    // NOTE: See docu in "computeFFaceFlux"
    if (eta_bar_m == CDKLM_DRY_FLAG && eta_bar_p != CDKLM_DRY_FLAG) {
        return make_float3(0.0f, 0.0f, 0.5f*GRAV*(Qp.x+H_face)*(Qp.x+H_face));
    }

    if (eta_bar_m != CDKLM_DRY_FLAG && eta_bar_p == CDKLM_DRY_FLAG){
        return make_float3(0.0f, 0.0f, 0.5f*GRAV*(Qm.x+H_face)*(Qm.x+H_face));
    }
    
    // Computed flux
    // Note that we swap back u and v
    const float3 flux = CDKLM16_flux(Qm, Qp, H_face);
    return make_float3(flux.x, flux.z, flux.y);
}


__device__ 
void handleWallBC(
                const int& ti_, const int& tj_, 
                const int& tx_, const int& ty_, 
                const int& bc_north_, const int& bc_south_,
                const int& bc_east_, const int& bc_west_,
                float R[3][block_height+4][block_width+4]) {
    const int wall_bc = 1;

    const int i = tx_ + 2; //Skip local ghost cells, i.e., +2
    const int j = ty_ + 2;
        
    if (bc_north_ == wall_bc && tj_ == NY+1) {
        R[0][j+1][i] =  R[0][j][i];
        R[1][j+1][i] =  R[1][j][i];
        R[2][j+1][i] = -R[2][j][i];

        R[0][j+2][i] =  R[0][j-1][i];
        R[1][j+2][i] =  R[1][j-1][i];
        R[2][j+2][i] = -R[2][j-1][i];
    }
    
    if (bc_south_ == wall_bc && tj_ == 2) {
        R[0][j-1][i] =  R[0][j][i];
        R[1][j-1][i] =  R[1][j][i];
        R[2][j-1][i] = -R[2][j][i];

        R[0][j-2][i] =  R[0][j+1][i];
        R[1][j-2][i] =  R[1][j+1][i];
        R[2][j-2][i] = -R[2][j+1][i];
    }
    
    if (bc_east_ == wall_bc && ti_ == NX+1) {
        R[0][j][i+1] =  R[0][j][i];
        R[1][j][i+1] = -R[1][j][i];
        R[2][j][i+1] =  R[2][j][i];

        R[0][j][i+2] =  R[0][j][i-1];
        R[1][j][i+2] = -R[1][j][i-1];
        R[2][j][i+2] =  R[2][j][i-1];
    }
    
    if (bc_west_ == wall_bc && ti_ == 2) {
        R[0][j][i-1] =  R[0][j][i];
        R[1][j][i-1] = -R[1][j][i];
        R[2][j][i-1] =  R[2][j][i];

        R[0][j][i-2] =  R[0][j][i+1];
        R[1][j][i-2] = -R[1][j][i+1];
        R[2][j][i-2] =  R[2][j][i+1];
    }
}



extern "C" {
__global__ void cdklm_swe_2D(
        const float dt_,

        const int step_,    // runge kutta step

        //Input h^n
        float* eta0_ptr_, const int eta0_pitch_,
        float* hu0_ptr_, const int hu0_pitch_,
        float* hv0_ptr_, const int hv0_pitch_,

        //Output h^{n+1}
        float* eta1_ptr_, const int eta1_pitch_,
        float* hu1_ptr_, const int hu1_pitch_,
        float* hv1_ptr_, const int hv1_pitch_,

        //Accumulated net flux accross global interfaces
        float* accF1east_ptr_,
        float* accF2east_ptr_,
        float* accF3east_ptr_,
        float* accF1west_ptr_,
        float* accF2west_ptr_,
        float* accF3west_ptr_,
        float* accG1north_ptr_,
        float* accG2north_ptr_,
        float* accG3north_ptr_,
        float* accG1south_ptr_,
        float* accG2south_ptr_,
        float* accG3south_ptr_,

        //Bathymery
        float* Hi_ptr_, const int Hi_pitch_,
        float* Hm_ptr_, const int Hm_pitch_,
        float land_value_,

        //External forcing parameters
        const float wind_stress_t_,
        const float atmospheric_pressure_t_,

        // Boundary conditions (1: wall, 2: periodic, 3: open boundary (flow relaxation scheme))
        // Note: these are packed north, east, south, west boolean bits into an int
        const int boundary_conditions_) {
            
    //const float land_value_ = 1.0e20;


    //Index of thread within block
    const int tx = threadIdx.x;
    const int ty = threadIdx.y;

    //Index of block within domain
    const int bx = blockDim.x * blockIdx.x;
    const int by = blockDim.y * blockIdx.y;

    //Index of cell within domain
    const int ti = blockIdx.x * blockDim.x + threadIdx.x + 2; //Skip global ghost cells, i.e., +2
    const int tj = blockIdx.y * blockDim.y + threadIdx.y + 2;

    // Our physical variables
    // Input is [eta, hu, hv]
    // Will store [eta, u, v] (Note u and v are actually computed somewhat down in the code)
    __shared__ float R[3][block_height+4][block_width+4];

    // Our reconstruction variables
    //When computing flux along x-axis, we use
    //Qx = [u_x, v_x, K_x]
    //Then we reuse it as
    //Qx = [u_y, v_y, L_y]
    //to compute the y fluxes
    __shared__ float Qx[3][block_height+2][block_width+2];

    // Bathymetry
    // Need to find H on all faces for the cells in the block (block_height+1, block_width+1)
    // and for one face further out to adjust for the Kx and Ly slope outside of the block
    __shared__ float  Hi[block_height+3][block_width+3];
    
    //Read into shared memory
    // R = [eta, hu, hv]
    for (int j=ty; j<block_height+4; j+=blockDim.y) {
        const int l = clamp(by + j, 0, NY+3); // Out of bounds

        //Compute the pointer to current row in the arrays
        float* const eta_row = (float*) ((char*) eta0_ptr_ + eta0_pitch_*l);
        float* const hu_row = (float*) ((char*) hu0_ptr_ + hu0_pitch_*l);
        float* const hv_row = (float*) ((char*) hv0_ptr_ + hv0_pitch_*l);

        for (int i=tx; i<block_width+4; i+=blockDim.x) {
            const int k = clamp(bx + i, 0, NX+3); // Out of bounds

            R[0][j][i] = eta_row[k];
            R[1][j][i] = hu_row[k];
            R[2][j][i] = hv_row[k];
        }
    }
    __syncthreads();
    

    // Read Hi into shared memory
    // Read intersections on all non-ghost cells
    for(int j=ty; j < block_height+3; j+=blockDim.y) {
        // Skip ghost cells and
        const int l = clamp(by+j+1, 1, NY+4);
        float* const Hi_row = (float*) ((char*) Hi_ptr_ + Hi_pitch_*l);
        for(int i=tx; i < block_width+3; i+=blockDim.x) {
            const int k = clamp(bx+i+1, 1, NX+4);

            Hi[j][i] = Hi_row[k];
            
            if (fabsf(Hi[j][i] - land_value_) < CDKLM_DRY_EPS) {
                Hi[j][i] = CDKLM_DRY_FLAG;
            }
        }
    }
    __syncthreads();
    

    //Fix boundary conditions
    //This must match code in CDKLM16.py:callKernel(...)
    const int bc_north = (boundary_conditions_ >> 24) & 0xFF;
    const int bc_south = (boundary_conditions_ >> 16) & 0xFF;
    const int bc_east = (boundary_conditions_ >> 8) & 0xFF;
    const int bc_west = (boundary_conditions_ >> 0) & 0xFF;
    
    if (boundary_conditions_ > 0) {
        // These boundary conditions are dealt with inside shared memory
        handleWallBC(ti, tj,
                tx, ty,
                bc_north, bc_south,
                bc_east, bc_west,
                R);
    }

    __syncthreads();
    
    // Compensate for one layer of ghost cells
    float Hm = 0.25f*(Hi[ty+1][tx+1] + Hi[ty+2][tx+1] + Hi[ty+1][tx+2] + Hi[ty+2][tx+2]);

    //Create our "steady state" reconstruction variables (u, v)
    // K and L are never stored, but computed where needed.
    // R = [eta, hu, hv] --> R = [eta, u, v]
    for (int j=ty; j<block_height+4; j+=blockDim.y) {
        const int l = clamp(by+j, 0, NY+3);
        float* const Hm_row = (float*) ((char*) Hm_ptr_ + Hm_pitch_*l);
        for (int i=tx; i<block_width+4; i+=blockDim.x) {
            const int k = clamp(bx+i, 0, NX+3);

            // h = eta + H
            const float local_Hm = Hm_row[k];
            //const float local_Hm = 0.25f*(Hi[j][i] + Hi[j+1][i] + Hi[j][i+1] + Hi[j+1][i+1]);
            const float h = R[0][j][i] + local_Hm;
            
            //Check if this cell is actually dry (or land)
            //NOTE: This requires that all four corners of a cell are dry to be considered dry cell
            if (fabsf(local_Hm - land_value_) <= CDKLM_DRY_EPS) {
                R[0][j][i] = CDKLM_DRY_FLAG;
                R[1][j][i] = 0.0f;
                R[2][j][i] = 0.0f;
            }
            // Check if the cell is almost dry
            else if (h < KPSIMULATOR_DESING_EPS) {
                
                if (h <= KPSIMULATOR_DEPTH_CUTOFF) {
                    R[0][j][i] = -local_Hm + KPSIMULATOR_DEPTH_CUTOFF;
                    R[1][j][i] = 0.0f;
                    R[2][j][i] = 0.0f;
                }
                else {                
                    // Desingularizing u and v
                    //R[0][j][i] = h - local_Hm;
                    R[1][j][i] = desingularize(h, R[1][j][i], KPSIMULATOR_DESING_EPS); 
                    R[2][j][i] = desingularize(h, R[2][j][i], KPSIMULATOR_DESING_EPS); 
                }
            }
            // Wet cells
            else {
                R[1][j][i] /= h;
                R[2][j][i] /= h;
            }

            
        }
    }
    __syncthreads();

    // Store desingulized hu and hv
    //Skip local ghost cells, i.e., +2
    float hu = 0.0f;
    float hv = 0.0f;
    if ((R[0][ty + 2][tx + 2] + Hm) > KPSIMULATOR_DEPTH_CUTOFF) {
        hu = R[1][ty + 2][tx + 2]*(R[0][ty + 2][tx + 2] + Hm);
        hv = R[2][ty + 2][tx + 2]*(R[0][ty + 2][tx + 2] + Hm);
    }




    //Reconstruct slopes along x axis
    // Write result into shmem Qx = [u_x, v_x, K_x]*dx
    // Qx is used as if its size was Qx[3][block_height][block_width + 2]
    for (int j=ty; j<block_height; j+=blockDim.y) {
        const int l = j + 2; //Skip ghost cells
        for (int i=tx; i<block_width+2; i+=blockDim.x) {
            const int k = i + 1;

            const float left_eta   = R[0][l][k-1];
            const float center_eta = R[0][l][k  ];
            const float right_eta  = R[0][l][k+1];

            const float left_u   = R[1][l][k-1];
            const float center_u = R[1][l][k  ];
            const float right_u  = R[1][l][k+1];
        
            float left_v   = R[2][l][k-1];
            float center_v = R[2][l][k  ];
            float right_v  = R[2][l][k+1];
            
            Qx[0][j][i] = minmodSlope(left_u, center_u, right_u, THETA);
            Qx[1][j][i] = minmodSlope(left_v, center_v, right_v, THETA);
            
            // Enforce wall boundary conditions for Kx:
            int global_thread_id_x = bx + i + 1; // index including ghost cells'
            // Western BC
            if (bc_west == 1) {
                if (global_thread_id_x < 3    ) { left_v   = -left_v;   }
                if (global_thread_id_x < 2    ) { center_v = -center_v; }
            }
            // Eastern BC
            if (bc_east == 1) {
                if (global_thread_id_x > NX  ) { right_v  = -right_v;  }
                if (global_thread_id_x > NX+1) { center_v = -center_v; }
            }
            
            // Get north vector for thread (bx + k, by +l)
            const float2 local_north = getNorth(bx+k, by+l);
            
            const float left_coriolis_f   = coriolisF(bx+k-1, by+l);
            const float center_coriolis_f = coriolisF(  bx+k, by+l);
            const float right_coriolis_f  = coriolisF(bx+k+1, by+l);
            
            const float left_fv  = (local_north.x*left_u + local_north.y*left_v)*left_coriolis_f;
            const float center_fv = (local_north.x*center_u + local_north.y*center_v)*center_coriolis_f;
            const float right_fv  = (local_north.x*right_u + local_north.y*right_v)*right_coriolis_f;
            
            const float V_constant = DX/(2.0f*GRAV);

            // Qx[2] = Kx, which we need to find differently than ux and vx
            const float backward = THETA*GRAV*(center_eta - left_eta   - V_constant*(center_fv + left_fv ) );
            const float central  =  0.5f*GRAV*(right_eta  - left_eta   - V_constant*(right_fv + 2.0f*center_fv + left_fv) );
            const float forward  = THETA*GRAV*(right_eta  - center_eta - V_constant*(center_fv + right_fv) );

            // Qx[2] is really dx*Kx
            Qx[2][j][i] = minmodRaw(backward, central, forward);

        }
    }
    __syncthreads();
        
    // Adjust K_x slopes to avoid negative h = eta + H
    // Need K_x (Qx[2]), coriolis parameter (f, beta), eta (R[0]), v (R[2]), H (Hi), g, dx
    adjustSlopes_x(bx, by,
                   R, Qx, Hi,
                   bc_east, bc_west);
    __syncthreads();
   
    float3 flux_diff;
    
    // Get Coriolis terms needed for fluxes etc.
    const float coriolis_f_central = coriolisF(  ti,   tj);
    // North and east vector in xy-coordinate system
    const float2 north = getNorth(ti, tj);
    const float2 east = make_float2(north.y, -north.x);
    
    { //Scope
        const float coriolis_f_left    = coriolisF(ti-1,   tj);
        const float coriolis_f_right   = coriolisF(ti+1,   tj);

        // net flux plus/east interface
        const float3 Fip = computeFFaceFlux(
                            tx+1, ty, bx, 
                            R, Qx, Hi,
                            coriolis_f_central, coriolis_f_right, 
                            bc_east, bc_west,
                            north);

        // net flux minus/west interface
        const float3 Fim = computeFFaceFlux(
                            tx , ty, bx,  
                            R, Qx, Hi,
                            coriolis_f_left, coriolis_f_central, 
                            bc_east, bc_west, 
                            north);

        // accumulate fluxes - to be used in flux correction step for multilevel simulations
        if (ti == NX) {
            accF1east_ptr_[tj] += Fip.x;
            accF2east_ptr_[tj] += Fip.y;
            accF3east_ptr_[tj] += Fip.z;
        }
        if (ti == 3) {
            accF1west_ptr_[tj] += Fim.x;
            accF2west_ptr_[tj] += Fim.y;
            accF3west_ptr_[tj] += Fim.z;
        }

        // Compute flux along x axis
        flux_diff = (Fip-Fim) / DX;
    }
    __syncthreads();
    
    // Reconstruct eta_west, eta_east for use in bathymetry source term
    const float eta_west = R[0][ty+2][tx+2] - (Qx[2][ty][tx+1] + DX*coriolis_f_central*R[2][ty+2][tx+2])/(2.0f*GRAV);
    const float eta_east = R[0][ty+2][tx+2] + (Qx[2][ty][tx+1] + DX*coriolis_f_central*R[2][ty+2][tx+2])/(2.0f*GRAV);
    
    __syncthreads();
    
    //Reconstruct slopes along y axis
    // Write result into shmem Qx = [u_y, v_y, L_y]*dy
    // Qx is now used as if its size was Qx[3][block_height+2][block_width]

    for (int j=ty; j<block_height+2; j+=blockDim.y) {
        const int l = j + 1;
        for (int i=tx; i<block_width; i+=blockDim.x) {
            const int k = i + 2; //Skip ghost cells
            // Qy[2] = Ly, which we need to find differently than uy and vy
            const float lower_eta  = R[0][l-1][k];
            const float center_eta = R[0][l  ][k];
            const float upper_eta  = R[0][l+1][k];

            float lower_u  = R[1][l-1][k];
            float center_u = R[1][l  ][k];
            float upper_u  = R[1][l+1][k];

            const float lower_v  = R[2][l-1][k];
            const float center_v = R[2][l  ][k];
            const float upper_v  = R[2][l+1][k];
            
            Qx[0][j][i] = minmodSlope(lower_u, center_u, upper_u, THETA);
            Qx[1][j][i] = minmodSlope(lower_v, center_v, upper_v, THETA);

            // Enforce wall boundary conditions for Ly
            int global_thread_id_y = by + j + 1; // index including ghost cells
            // southern BC
            if (bc_south == 1) {
                if (global_thread_id_y < 3    ) { lower_u  = -lower_u;  }
                if (global_thread_id_y < 2    ) { center_u = -center_u; }
            }
            // northern BC
            if (bc_north == 1) {
                if (global_thread_id_y > NY  ) { upper_u  = -upper_u;  }
                if (global_thread_id_y > NY+1) { center_u = -center_u; }
            }
            
            // Get north and east vectors for thread (bx + k, by +l)
            const float2 local_north = getNorth(bx+k, by+l);
            const float2 local_east = make_float2(local_north.y, -local_north.x);
            
            const float lower_coriolis_f  = coriolisF(bx+k, by+l-1);
            const float center_coriolis_f = coriolisF(bx+k,   by+l);
            const float upper_coriolis_f  = coriolisF(bx+k, by+l+1);

            const float lower_fu  = (local_east.x*lower_u  + local_east.y*lower_v )*lower_coriolis_f;
            const float center_fu = (local_east.x*center_u + local_east.y*center_v)*center_coriolis_f;
            const float upper_fu  = (local_east.x*upper_u  + local_east.y*upper_v )*upper_coriolis_f;

            const float U_constant = DY/(2.0f*GRAV);

            const float backward = THETA*GRAV*(center_eta - lower_eta  + U_constant*(center_fu + lower_fu ) );
            const float central  =  0.5f*GRAV*(upper_eta  - lower_eta  + U_constant*(upper_fu + 2.0f*center_fu + lower_fu) );
            const float forward  = THETA*GRAV*(upper_eta  - center_eta + U_constant*(center_fu + upper_fu) );

            // Qy[2] is really dy*Ly
            Qx[2][j][i] = minmodRaw(backward, central, forward);
        }
    }
    __syncthreads();

    // Adjust L_y slopes to avoid negative h = eta + H
    // Need L_x (Qx[2]), coriolis parameter (f, beta), eta (R[0]), u (R[1]), H (Hi), g, dx
    adjustSlopes_y(bx, by,
                   R, Qx, Hi,
                   bc_north, bc_south);
    __syncthreads();
    
    
    if (! ONE_DIMENSIONAL)
    { // scope
        const float coriolis_f_lower   = coriolisF(  ti, tj-1);
        const float coriolis_f_upper   = coriolisF(  ti, tj+1);

        // net flux plus/north interface
        const float3 Gip = computeGFaceFlux(
                tx, ty+1, by, 
                R, Qx, Hi, 
                coriolis_f_central, coriolis_f_upper, 
                bc_north, bc_south, 
                east);

        // net flux minus/south interface
        const float3 Gim = computeGFaceFlux(
                tx, ty, by,  
                R, Qx, Hi, 
                coriolis_f_lower, coriolis_f_central, 
                bc_north, bc_south, 
                east);

        // accumulate fluxes - to be used in flux correction step for multilevel simulations
        if (tj == NY) {
            accG1north_ptr_[ti] += Gip.x;
            accG2north_ptr_[ti] += Gip.y;
            accG3north_ptr_[ti] += Gip.z;
        }
        if (tj == 3) {
            accG1south_ptr_[ti] += Gim.x;
            accG2south_ptr_[ti] += Gim.y;
            accG3south_ptr_[ti] += Gim.z;
        }

        //Compute fluxes along the y axis
        flux_diff = flux_diff + (Gip-Gim) / DY;

        __syncthreads();
    }

    // Reconstruct eta_north, eta_south for use in bathymetry source term
    const float eta_south = R[0][ty+2][tx+2] - (Qx[2][ty+1][tx] - DY*coriolis_f_central*R[1][ty+2][tx+2])/(2.0f*GRAV);
    const float eta_north = R[0][ty+2][tx+2] + (Qx[2][ty+1][tx] - DY*coriolis_f_central*R[1][ty+2][tx+2])/(2.0f*GRAV);
    __syncthreads();
    
    //Sum fluxes and advance in time for all internal cells
    if (ti > 1 && ti < NX+2 && tj > 1 && tj < NY+2) {
        //Skip local ghost cells, i.e., +2
        const int i = tx + 2; 
        const int j = ty + 2;
        
        // Skip local ghost cells for Hi
        const int H_i = tx + 1;
        const int H_j = ty + 1;

        // Source terms (wind, coriolis, bathymetry)
        float st1 = 0.0f;
        float st2 = 0.0f;
        
        const float h = R[0][j][i] + Hm;
        //If wet cell
        if (h >= KPSIMULATOR_DEPTH_CUTOFF) {
            // If not land
            if (R[0][j][i] != CDKLM_DRY_FLAG) {
                // Wind
                const float X = windStressX(wind_stress_t_, ti+0.5, tj+0.5, NX+4, NY+4);
                const float Y = windStressY(wind_stress_t_, ti+0.5, tj+0.5, NX+4, NY+4);

                // Bottom topography source terms!
                // -g*(eta + H)*(-1)*dH/dx   * dx
                const float RHxp = 0.5f*( Hi[H_j  ][H_i+1] + Hi[H_j+1][H_i+1] );
                const float RHxm = 0.5f*( Hi[H_j  ][H_i  ] + Hi[H_j+1][H_i  ] );
                const float RHyp = 0.5f*( Hi[H_j+1][H_i  ] + Hi[H_j+1][H_i+1] );
                const float RHym = 0.5f*( Hi[H_j  ][H_i  ] + Hi[H_j  ][H_i+1] );
                
                const float H_x = RHxp - RHxm;
                const float H_y = RHyp - RHym;
                
                const float eta_sn = 0.5f*(eta_north + eta_south);
                const float eta_we = 0.5f*(eta_west  + eta_east);

                // TODO: We might want to use the mean of the reconstructed eta's at the faces here, instead of R[0]...
                //const float bathymetry1 = GRAV*(R[0][j][i] + Hm)*H_x;
                //const float bathymetry2 = GRAV*(R[0][j][i] + Hm)*H_y;
                const float bathymetry1 = GRAV*(eta_we + Hm)*H_x;
                const float bathymetry2 = GRAV*(eta_sn + Hm)*H_y;
                
                //Project momenta onto north/east axes
                const float hu_east =  hu*east.x + hv*east.y;
                const float hv_north = hu*north.x + hv*north.y;
                
                //Convert momentums between east/north due to Coriolis
                const float hu_east_cor = coriolis_f_central*hv_north;
                const float hv_north_cor = -coriolis_f_central*hu_east;
                
                //Project back to x/y-coordinate system
                const float2 up = make_float2(-north.x, north.y);
                const float2 right = make_float2(up.y, -up.x);
                const float hu_cor = right.x*hu_east_cor + right.y*hv_north_cor;
                const float hv_cor = up.x*hu_east_cor + up.y*hv_north_cor;

                // Atmospheric pressure
                const float2 atm_p_central_diff = atmospheric_pressure_central_diff(atmospheric_pressure_t_,  ti+0.5, tj+0.5, NX+4, NY+4);
                const float atm_pressure_x = -atm_p_central_diff.x*h/(2.0f*DX*RHO_O);
                const float atm_pressure_y = -atm_p_central_diff.y*h/(2.0f*DY*RHO_O);

                // Total source terms
                st1 = X + hu_cor + atm_pressure_x + bathymetry1/DX;
                st2 = Y + hv_cor + atm_pressure_y + bathymetry2/DY;
            }
        }

        
        const float L1  = - flux_diff.x;
        const float L2  = - flux_diff.y + st1;
        const float L3  = - flux_diff.z + st2;

        float* const eta_row = (float*) ((char*) eta1_ptr_ + eta1_pitch_*tj);
        float* const hu_row  = (float*) ((char*) hu1_ptr_  +  hu1_pitch_*tj);
        float* const hv_row  = (float*) ((char*) hv1_ptr_  +  hv1_pitch_*tj);

        float updated_eta;
        float updated_hu;
        float updated_hv;
        
        if (RK_ORDER < 3) {

#ifdef use_linear_friction
            const float C = 2.0f*FRIC*dt_/(R[0][j][i] + Hm);
#else
            float C = 0.0;
            if (FRIC > 0.0) {
                if (h < KPSIMULATOR_DESING_EPS) {
                    const float u = desingularize(h, hu, KPSIMULATOR_DESING_EPS);
                    const float v = desingularize(h, hv, KPSIMULATOR_DESING_EPS);
                    C = dt_*FRIC*desingularize(h, sqrt(u*u+v*v), KPSIMULATOR_DESING_EPS);
                }
                else {
                    const float u = hu/h;
                    const float v = hv/h;
                    C = dt_*FRIC*sqrt(u*u+v*v)/h;
                }
            }
#endif
            
            if  (step_ == 0) {
                //First step of RK2 ODE integrator

                updated_eta =  R[0][j][i] + dt_*L1;
                updated_hu  = (hu + dt_*L2) / (1.0f + C);
                updated_hv  = (hv + dt_*L3) / (1.0f + C);
            }
            else if (step_ == 1) {
                //Second step of RK2 ODE integrator

                //First read Q^n
                const float eta_a = eta_row[ti];
                const float hu_a  =  hu_row[ti];
                const float hv_a  =  hv_row[ti];

                //Compute Q^n+1
                const float eta_b = 0.5f*(eta_a + (R[0][j][i] + dt_*L1));
                const float hu_b  = 0.5f*( hu_a + (hu + dt_*L2));
                const float hv_b  = 0.5f*( hv_a + (hv + dt_*L3));


                //Write to main memory
                updated_eta = eta_b;
                updated_hu  =  hu_b / (1.0f + 0.5f*C);
                updated_hv  =  hv_b / (1.0f + 0.5f*C);

            }
        }


        else if (RK_ORDER == 3) {
            // Third order Runge Kutta - only valid if r_ = 0.0 (no friction)

            if (step_ == 0) {
                //First step of RK3 ODE integrator
                // q^(1) = q^n + dt*L(q^n)

                updated_eta =  R[0][j][i] + dt_*L1;
                updated_hu  = (hu + dt_*L2);
                updated_hv  = (hv + dt_*L3);

            } else if (step_ == 1) {
                // Second step of RK3 ODE integrator
                // Q^(2) = 3/4 Q^n + 1/4 ( Q^(1) + dt*L(Q^(1)) )
                // Q^n is here in h1, but will be used in next iteration as well --> write to h0

                // First read Q^n:
                const float eta_a = eta_row[ti];
                const float hu_a  =  hu_row[ti];
                const float hv_a  =  hv_row[ti];

                // Compute Q^(2):
                const float eta_b = 0.75f*eta_a + 0.25f*(R[0][j][i] + dt_*L1);
                const float hu_b  = 0.75f* hu_a + 0.25f*(hu + dt_*L2);
                const float hv_b  = 0.75f* hv_a + 0.25f*(hv + dt_*L3);

                // Write output to the input buffer:
                updated_eta = eta_b;
                updated_hu  =  hu_b;
                updated_hv  =  hv_b;

            } else if (step_ == 2) {
                // Third step of RK3 ODE integrator
                // Q^n+1 = 1/3 Q^n + 2/3 (Q^(2) + dt*L(Q^(2))

                // First read Q^n:
                const float eta_a = eta_row[ti];
                const float hu_a  =  hu_row[ti];
                const float hv_a  =  hv_row[ti];

                // Compute Q^n+1:
                const float eta_b = (eta_a + 2.0f*(R[0][j][i] + dt_*L1)) / 3.0f;
                const float hu_b  = ( hu_a + 2.0f*(hu + dt_*L2)) / 3.0f;
                const float hv_b  = ( hv_a + 2.0f*(hv + dt_*L3)) / 3.0f;

                //Write to main memory
                updated_eta = eta_b;
                updated_hu  =  hu_b;
                updated_hv  =  hv_b;
            }
        }
    

        const float updated_h = updated_eta + Hm;
        if ((updated_h <= KPSIMULATOR_DEPTH_CUTOFF) ) { 
            updated_eta = -Hm + KPSIMULATOR_DEPTH_CUTOFF;
            updated_hu  = 0.0f;
            updated_hv  = 0.0f;
        }

        if ( (RK_ORDER == 3) && (step_ == 1) ) {
            float* const eta_out_row = (float*) ((char*) eta0_ptr_ + eta0_pitch_*tj);
            float* const hu_out_row  = (float*) ((char*)  hu0_ptr_ +  hu0_pitch_*tj);
            float* const hv_out_row  = (float*) ((char*)  hv0_ptr_ +  hv0_pitch_*tj);

            eta_out_row[ti] = fmaxf(-Hm + KPSIMULATOR_DEPTH_CUTOFF, updated_eta);
            hu_out_row[ti]  = updated_hu;
            hv_out_row[ti]  = updated_hv;
        } else {
            eta_row[ti] = fmaxf(-Hm + KPSIMULATOR_DEPTH_CUTOFF, updated_eta);
            hu_row[ti]  = updated_hu;
            hv_row[ti]  = updated_hv;
        }
    }
}

}<|MERGE_RESOLUTION|>--- conflicted
+++ resolved
@@ -74,7 +74,6 @@
     return make_float2(sinf(angle), cosf(angle));
 }
 
-<<<<<<< HEAD
 
 /**
   * Sample the textures in the context
@@ -161,11 +160,93 @@
 }
 
 
-__device__ float3 CDKLM16_F_func(const float3 Q) {
-=======
+/**
+  * Sample the textures in the context
+  * (the initialising Array-object is not stored,
+  * such that a work around is needed)
+  * NB! Inaccuracies along the boundary are inherited! 
+  *
+  * tex_code:
+  * 0 - angle_tex
+  * 1 - coriolis_f_tex
+  * 2 - windstress_X_current (NOTE: not original wind, but stress!)
+  * 3 - windstress_Y_current (NOTE: not original wind, but stress!)
+  */
+extern "C"{
+__global__ void get_texture(float* tex_ptr_, const int tex_code)
+{   
+
+    int row = blockIdx.x * blockDim.x + threadIdx.x;
+    int col = blockIdx.y * blockDim.y + threadIdx.y;
+
+    if(row < NX+4 && col < NY+4)
+    {
+        int index = col * (NX+4) + row;
+        float* const tex_row = (float*) ((char*) tex_ptr_);
+        const float s = (row + 0.5f) / (NX+4.0f); // +0.5 to get values at cell centers
+        const float t = (col + 0.5f) / (NY+4.0f); // +0.5 to get values at cell centers
+        if (tex_code==0){
+            tex_row[index] = tex2D(angle_tex, s, t);
+        }
+        else if (tex_code==1){
+            tex_row[index] = tex2D(coriolis_f_tex, s, t);
+        }
+        else if (tex_code==2){
+            tex_row[index] = tex2D(windstress_X_current, s, t);
+        }
+        else if (tex_code==3){
+            tex_row[index] = tex2D(windstress_Y_current, s, t);
+        }
+    }
+
+}
+}
+
+/**
+  * Sample the textures in the context (see `"get_texture" above)
+  *
+  * x0 - left coordinate in [0,1] horizontal-direction
+  * x1 - right coordinate in [0,1] horizontal-direction
+  * y0 - bottom coordinate in [0,1] vertical-direction
+  * y1 - top coordinate in [0,1] vertical-direction
+  *
+  * x0, x1, y0, y1 are interpreted as cell centers
+  */
+
+extern "C"{
+    __global__ void sample_texture(float* tex_ptr_, const int tex_code, 
+                                    const float x0, const float x1, const float y0, const float y1,
+                                    const int Nx, const int Ny)
+    {   
+        int row = blockIdx.x * blockDim.x + threadIdx.x;
+        int col = blockIdx.y * blockDim.y + threadIdx.y;
+    
+        if(row < Nx && col < Ny)
+        {
+            int index = col * Nx + row;
+            float* const tex_row = (float*) ((char*) tex_ptr_);
+            const float s = x0 + row * (x1-x0)/(Nx-1); // since x0 and x1 are cell centers, follows correction (Nx-1)
+            const float t = y0 + col * (y1-y0)/(Ny-1);
+            if (tex_code==0){
+                tex_row[index] = tex2D(angle_tex, s, t);
+            }
+            else if (tex_code==1){
+                tex_row[index] = tex2D(coriolis_f_tex, s, t);
+            }
+            else if (tex_code==2){
+                tex_row[index] = tex2D(windstress_X_current, s, t);
+            }
+            else if (tex_code==3){
+                tex_row[index] = tex2D(windstress_Y_current, s, t);
+            }
+        }
+    
+    }
+}
+
+
 // Q =[eta, u, v]
 __device__ float3 CDKLM16_F_func(const float3 Q, const float H) {
->>>>>>> 412ff88d
     float3 F;
     const float h = Q.x + H;
 
